--- conflicted
+++ resolved
@@ -53,12 +53,8 @@
             if not self.stats_uri:
                 self.stats_uri = os.path.join(experiment_config.analyze_uri,
                                               'stats.json')
-<<<<<<< HEAD
-
     def report_io(self, command_type, io_def):
         if command_type == rv.ANALYZE:
-=======
->>>>>>> ddac0a07
             io_def.add_output(self.stats_uri)
 
 
